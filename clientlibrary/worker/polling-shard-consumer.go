--- conflicted
+++ resolved
@@ -20,11 +20,7 @@
 // Package worker
 // The implementation is derived from https://github.com/patrobinson/gokini
 //
-<<<<<<< HEAD
-// # Copyright 2018 Patrick robinson
-=======
 // Copyright 2018 Patrick robinson.
->>>>>>> b12921da
 //
 // Permission is hereby granted, free of charge, to any person obtaining a copy of this software and associated documentation files (the "Software"), to deal in the Software without restriction, including without limitation the rights to use, copy, modify, merge, publish, distribute, sublicense, and/or sell copies of the Software, and to permit persons to whom the Software is furnished to do so, subject to the following conditions:
 //
@@ -153,7 +149,6 @@
 
 		log.Debugf("Trying to read %d record from iterator: %v", sc.kclConfig.MaxRecords, aws.ToString(shardIterator))
 
-<<<<<<< HEAD
 		// check if ResetShardIterator returns true
 		if sc.recordProcessor.ResetShardIterator() {
 			// reset shard iterator
@@ -164,9 +159,6 @@
 			}
 		}
 
-=======
-		// Get records from stream and retry as needed
->>>>>>> b12921da
 		getRecordsArgs := &kinesis.GetRecordsInput{
 			Limit:         aws.Int32(int32(sc.kclConfig.MaxRecords)),
 			ShardIterator: shardIterator,
@@ -227,12 +219,11 @@
 
 		sc.processRecords(getRecordsStartTime, getResp.Records, getResp.MillisBehindLatest, recordCheckpointer)
 
-		// The shard has no more records. We can stop polling it. It should expire soon.
+		// The shard has been closed, so no new records can be read from it
 		if getResp.NextShardIterator == nil {
-			log.Infof("Shard %s has no more records", sc.shard.ID)
+			log.Infof("Shard %s closed", sc.shard.ID)
 			shutdownInput := &kcl.ShutdownInput{ShutdownReason: kcl.TERMINATE, Checkpointer: recordCheckpointer}
 			sc.recordProcessor.Shutdown(shutdownInput)
-			recordCheckpointer.Checkpoint(nil)
 			return nil
 		}
 		shardIterator = getResp.NextShardIterator
